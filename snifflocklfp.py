"""
snifflocklfp library

This library contains functions for reading in local field potential and sniff data, preprocessing signals, and further analysis including aligning neural data to inhalation times.

By: Sid Rafilson
Orginal MATLAB functions written by: Nate Hess

"""

import numpy as np
import pandas as pd
from scipy import signal
import matplotlib.pyplot as plt



def load_sniff(sniff_file: str, num_samples: int, nchannels = 8, ch = 8) -> np.array:
    '''
    Load a specific channel from a binary sniff data file into a NumPy array.

    This function reads a binary file containing multi-channel sniff data, processes it, 
    and extracts data from a specified channel.

    Parameters:
    sniff_file (str): The path to the binary file containing sniff data.
    num_samples (int): The number of samples to read from the file.
    nchannels (int, optional): The number of channels in the sniff data. Defaults to 8.
    ch (int, optional): The channel number to extract. Defaults to 8. Channels are
                        indexed starting from 1.

    Returns:
    np.array: A NumPy array containing the data from the specified channel.

    Notes:
    - The number of samples specified is dynamic for debugging but can easily fit the entire data set with num_samples = -1.
    - Channel numbers start from 1. For instance, ch = 1 will extract the first channel.
    '''
    adcx = np.fromfile(sniff_file, dtype=np.uint16, count=num_samples)
    num_samples = num_samples * nchannels
    num_complete_sets = len(adcx) // nchannels
    adcx = adcx[:num_complete_sets * nchannels]
    adcx = np.reshape(adcx, (nchannels, -1), order = 'F')
    ch_index = ch - 1
    sniff = adcx[ch_index, :]
    return sniff

    
def load_ephys(ephys_file: str, num_samples: int, nchannels = 16) -> np.array:
    '''
    Load and reshape binary electrophysiology data into a NumPy array.

    This function is designed to read binary files containing electrophysiology 
    (ephys) data. It loads the specified number of samples from the file and 
    reshapes them into a 2D NumPy array, where each row represents a channel.

    Parameters:
    ephys_file (str): Path to the binary file containing electrophysiology data.
    num_samples (int): Number of samples to read from the file.
    nchannels (int, optional): Number of channels in the ephys data. Defaults to 16.

    Returns:
    np.array: A 2D NumPy array of the electrophysiology data, reshaped into
              (nchannels, number_of_samples_per_channel).
    '''
    num_samples = num_samples * nchannels
    ephys = np.fromfile(ephys_file, dtype=np.uint16, count = num_samples)
    ephys_data = np.reshape(ephys, (nchannels, -1), order='F')
    return(ephys_data)

def plot_ephys(ephys, nchannels = 16):
    if nchannels == 16:
        fig, axs = plt.subplots(4, 4, figsize=(12, 12))
        fig.subplots_adjust(hspace=0.5, wspace=0.5)

        for ch in range(nchannels):
            ax = axs[ch // 4, ch % 4]
            cax = ax.plot(ephys[ch, :])
            ax.set_title(f'Channel {ch + 1}')
        plt.show()
    elif nchannels == 64:
        fig, axs = plt.subplots(8, 8, figsize=(12, 12))
        fig.subplots_adjust(hspace=0.5, wspace=0.5)

        for ch in range(nchannels):
            ax = axs[ch // 8, ch % 8]
            cax = ax.plot(ephys[ch, :])
            ax.set_title(f'Channel {ch + 1}')
        plt.show()



def remove_jumps_sniff(sniff: np.array, threshold = 40000, remove = 65520) -> np.array:
    '''
    Removes a common artifact from the signal which typically causes 65520mV jumps
    
    Parameters:
    sniff (np.array): The sniff signal to be processed, represented as a NumPy array.
    threshold (float, optional): The threshold for declaring that the data point is altered by the artifact. Default is 40000.
    remove (float, optional): The magnitude of the artifact to remove from the data point. Default is 65520.

    Returns:
    np.array: The signal with artifacts removed
    '''
  
    jump_indices = sniff > threshold
    sniff[jump_indices] -= remove
    return sniff


def remove_jumps_ephys(ephys: np.array, nchannels = 16, threshold = 40000, remove = 65520) -> np.array:
    '''
    Removes a common artifact from the signal which typically causes 65520mV jumps
    
    Parameters:
    ephys (np.array): The local field potential signal to be processed, represented as a NumPy array.
    nchannels (int, optional): number of ephys channels recorded. Defaults to 16.
    threshold (float, optional): The threshold for declaring that the data point is altered by the artifact. Default is 40000.
    remove (float, optional): The magnitude of the artifact to remove from the data point. Default is 65520.

    Returns:
    mp.array: The signal with artifacts removed
    '''
    for ch in range(nchannels):
        jump_indices = ephys[ch, :] > threshold
        ephys[ch, jump_indices] -= remove
    return ephys


def resample_sniff(sniff: np.array, original_rate = 30000, target_rate = 1000) -> np.array:
    '''
    Resample a sniff signal from an original rate to a target rate.

    This function applies a decimation process to a sniff signal, which is useful in 
    situations where lower sampling rates are sufficient or desired for analysis. The 
    decimation is performed using a Finite Impulse Response (FIR) filter with a Hamming 
    window to reduce aliasing effects.

    Parameters:
    sniff (np.array): The sniff signal to be resampled, represented as a NumPy array.
    original_rate (int, optional): The original sampling rate of the signal in Hz. Defaults to 30000 Hz.
    target_rate (int, optional): The desired sampling rate of the signal in Hz. Defaults to 1000 Hz.

    Returns:
    np.array: The resampled sniff signal.
    '''

    resample_factor = original_rate // target_rate
    resampled_sniff = signal.decimate(sniff, resample_factor, ftype = 'fir')
    return resampled_sniff

    

def resample_ephys(ephys: np.array, nchannels = 16, original_rate = 30000, target_rate = 1000) -> np.array:
    '''
    Resample multi-channel electrophysiology (ephys) data from an original sampling rate to a target rate.

    This function applies a decimation process to each channel of a multi-channel ephys signal. 
    It uses a 30-point Finite Impulse Response (FIR) filter with a Hamming window to mitigate 
    aliasing effects during resampling.

    Parameters:
    ephys (np.array): A 2D NumPy array representing the ephys data, with shape (nchannels, number_of_samples).
    nchannels (int, optional): Number of channels in the ephys data. Defaults to 16.
    original_rate (int, optional): Original sampling rate of the ephys data in Hz. Defaults to 30000 Hz.
    target_rate (int, optional): Target sampling rate in Hz. Defaults to 1000 Hz.

    Returns:
    np.array: A 2D NumPy array of the resampled ephys data, with the same number of channels 
              and a reduced number of samples per channel.
    '''

    resample_factor = original_rate // target_rate
    if 0 == ephys.shape[1] % resample_factor:
        new_length = ephys.shape[1]//resample_factor
    else:
        print(f'Cannot resample from length {ephys.shape[1]}')
        return 0
    resampled_ephys = np.zeros((nchannels, new_length))
    for ch in range(nchannels):
        resampled_ephys[ch, :] = signal.decimate(ephys[ch,:], resample_factor, ftype = 'fir')

    return resampled_ephys
             

    
<<<<<<< HEAD

def find_inhales(sniff: np.array, window_length = 101, polyorder = 9, min_peak_prominance = 50, show = False) -> np.array:
    '''
    Smooth a sniff signal using the Savitzky-Golay method and locate inhalation times using peak finding.

    This function first applies a Savitzky-Golay filter to smooth the input sniff signal. 
    It then uses a peak finding algorithm to identify the times of inhalations, which are 
    indicated by prominent peaks in the smoothed signal. Optionally, the function can also 
    plot the original and smoothed signals along with the identified peaks.

    Parameters:
    sniff (np.array): The sniff signal to be processed, represented as a NumPy array.
    window_length (int, optional): The length of the filter window. Defaults to 101.
    polyorder (int, optional): The order of the polynomial used to fit the samples. Defaults to 9.
    min_peak_prominance (int, optional): The minimum prominence of a peak to be considered 
                                         an inhalation. Defaults to 50.
    show (bool, optional): If True, display a plot of the original and smoothed signals with peaks. 
                           Defaults to False.

    Returns:
    tuple: A tuple containing two elements:
           - locs (np.array): An array of indices where inhalation peaks are located.
           - smoothed_sniff (np.array): The smoothed sniff signal.
    '''


=======
def find_inhales(sniff: np.array, window_length = 101, polyorder = 9, min_peak_prominance = 50, show = False) -> np.array:
    '''smoothes sniff signal using savitsky golay method and uses peak finder function to locate inhalations '''
>>>>>>> c25e278c
    smoothed_sniff = signal.savgol_filter(sniff, window_length, polyorder)
    locs, _ = signal.find_peaks(smoothed_sniff, None, None, min_peak_prominance)
    if show == True:
        plt.figure(figsize=(10, 6))
        plt.plot(sniff, label='Original Sniff Signal')
        plt.plot(smoothed_sniff, label='Smoothed Sniff Signal')
        plt.plot(locs, smoothed_sniff[locs], 'x', label='Peaks')
        plt.title('Sniff Signal and Identified Peaks')
        plt.xlabel('Sample')
        plt.ylabel('Signal Amplitude')
        plt.legend()
        plt.show()
    return locs, smoothed_sniff


def peak_finder_validation(sniff: np.array):
    '''visual validation for peak finder. Plots raw and smoothed signal and with peaks'''
    inhales, smoothed_sniff = find_inhales(sniff)
    plt.plot(sniff)
    plt.plot(smoothed_sniff)
    plt.plot(inhales, sniff[inhales], 'x')
    plt.show()


def sniff_lock_lfp(locs: np.array, ephys: np.array, nchannels = 16, window_size = 1000, nsniffs = 512, beg = 3000) -> np.array:
    '''
    Aligns local field potential (LFP) signals with sniff inhalation times and constructs a 3D array of z-scored LFP activity.

    This function identifies segments of LFP signals corresponding to inhalation times (specified by 'locs') and 
    standardizes these segments across channels. The output is a 3D array where each 'slice' corresponds to the LFP 
    activity surrounding a single sniff event, with data from all channels.

    Parameters:
    locs (np.array): Array of sniff inhalation times (indices).
    ephys (np.array): 2D array of electrophysiological data with shape (nchannels, number_of_samples).
    nchannels (int, optional): Number of channels in the ephys data. Defaults to 16.
    window_size (int, optional): The size of the window around each sniff event to consider for LFP activity. Defaults to 1000.
    nsniffs (int, optional): Number of sniff events to process. Defaults to 512.
    beg (int, optional): Starting index to begin looking for sniff events. Defaults to 3000.

    Returns:
    np.array: A 3D NumPy array with shape (nsniffs, window_size, nchannels). Each 'slice' of this array 
              represents the z-scored LFP activity around a single sniff event for all channels.

    Raises:
    ValueError: If the 'locs' array does not contain enough data after the specified 'beg' index for the required number of sniffs.
    '''

    # finds nsniffs consecutive inhalation times starting at beg, saving these times to loc_set
    first_loc = np.argmax(locs >= beg)
    print(f'first inhale is #{first_loc}')
    loc_set = locs[first_loc: first_loc + nsniffs]
    print(f'last inhale is #{len(loc_set) + first_loc}')
    if len(loc_set) < nsniffs:
        raise ValueError("locs array does not have enough data for the specified range.")
    
    # propogates an nx2 array containing times half the window size in both directions from inhalation times
    windows = np.zeros((nsniffs, 2), dtype=int)
    for ii in range(nsniffs):
        win_beg = loc_set[ii] - round(window_size/2)
        win_end = loc_set[ii] + round(window_size/2)
        windows[ii] = [win_beg, win_end]

    # finds and saves zscored ephys data from each channel for each inhalaion locked time window
    sniff_activity = np.zeros((nchannels, nsniffs, window_size))
    for ii in range(nsniffs):
        for ch in range(nchannels):
            win_beg, win_end = windows[ii]
            data = ephys[ch, win_beg:win_end]
            data_mean = np.mean(data)
            data_std = np.std(data)
            zscore_data = (data - data_mean) / data_std
            sniff_activity[ch,ii,:] = zscore_data
    return sniff_activity, loc_set


<<<<<<< HEAD
def sort_lfp(sniff_activity, locs):
    '''sorts the sniff locked lfp trace by sniff frequency'''

    nchannels = sniff_activity.shape[0]
    nsniffs = sniff_activity.shape[1]
    window_size = sniff_activity.shape[2]
    
    sorted_activity = np.zeros((nchannels, nsniffs-1, window_size))
    
    # finding sniff frequencies by inhalation time differences (we lose the last sniff)
    freqs = np.diff(locs)

    # sorting the ephys data according to these times
    sort_indices = np.argsort(freqs)
    sorted_activity[:, :, :] = sniff_activity[:, sort_indices, :]
=======
def sort_lfp(sniff_activity, locs, nsniffs = 512, window_size = 1000, nchannels = 16, beg = 3000):
    '''sorts the sniff locked lfp trace by sniff frequency'''
    windows = np.zeros((nsniffs, 2), dtype=int)
    sorted_activity = np.zeros_like(sniff_activity)
    loc_set = locs[beg:nsniffs+beg]
    for ii in range(nsniffs):
        win_beg = loc_set[ii] - round(window_size/2)
        win_end = loc_set[ii] + round(window_size/2)
        windows[ii] = [win_beg, win_end]
    for ch in range(nchannels):
        npeaks = np.zeros(nsniffs)
        for ii in range(nsniffs):
            win_beg, win_end = windows[ii]
            npeaks[ii] = len([index for index, value in enumerate(locs) if win_beg <= value <= win_end])
        sort_indices = np.argsort(npeaks)
        sorted_activity[:, :, ch] = sniff_activity[sort_indices, :, ch]
>>>>>>> c25e278c
    return sorted_activity
        


def plot_snifflocked_lfp(lfp, nchannels = 16, window_size = 1000):
    '''plots the sniff locked lfp signal as heatmap where each inhalation is a unit on the y axis, time-lag from inhalation time on x-axis, and the strength of the lfp represented by color'''

    if nchannels == 16:
        fig, axs = plt.subplots(4, 4, figsize=(12, 12))
        fig.subplots_adjust(hspace=0.5, wspace=0.5)
    
    elif nchannels == 32:
        fig, axs = plt.subplots(6, 6, figsize=(8, 8))
        fig.subplots_adjust(hspace=0.25, wspace=0.25)
    elif nchannels == 64:
        fig, axs = plt.subplots(8, 8, figsize=(6, 6))
        fig.subplots_adjust(hspace=0.1, wspace=0.1)
           
<<<<<<< HEAD
    x_middle = lfp.shape[2] // 2
    for ch in range(nchannels):
        if nchannels == 16:
            ax = axs[ch // 4, ch % 4]
        elif nchannels == 32:
            ax = axs[ch // 6, ch % 6]
        elif nchannels ==64:
            ax = axs[ch // 8, ch % 8]
        cax = ax.imshow(lfp[ch, :, :], aspect='auto')
        ax.set_title(f'Channel {ch + 1}')
        ax.set_xticks([x_middle - window_size/2, x_middle, x_middle + window_size/2])
        ax.set_xticklabels([-window_size/2, '0', window_size/2])
        ax.set_yticklabels([])
        ax.set_yticks([])
        fig.colorbar(cax, ax=ax)
    plt.show()


def avg_sniff_locked_lfp(lfp, nchannels = 16, window_size = 1000):
    '''averages the lfp strength across sniffs'''
    avg_lfp = np.zeros((nchannels, window_size))
    for ch in range(nchannels):
        avg_lfp[ch,:] = np.mean(lfp[ch,:,:], axis = 0)
    return avg_lfp


def plot_avg_lfp(avg_lfp, nchannels = 16, window_size = 1000):
    '''plots the averaged lfp signal'''
    if nchannels == 16:
        fig, axs = plt.subplots(4, 4, figsize=(12, 12))
        fig.subplots_adjust(hspace=0.5, wspace=0.5)

    if nchannels == 32:
        fig, axs = plt.subplots(6, 6, figsize=(8, 8))
        fig.subplots_adjust(hspace=0.25, wspace=0.25)

    x_middle = avg_lfp.shape[0] // 2
=======
    x_middle = lfp.shape[1] // 2
>>>>>>> c25e278c
    for ii in range(nchannels):
        if nchannels == 16:
            ax = axs[ii // 4, ii % 4]
        if nchannels == 32:
            ax = axs[ii // 6, ii % 6]
<<<<<<< HEAD
        cax = ax.plot(avg_lfp[ii,:])
=======
        cax = ax.imshow(lfp[:, :, ii], aspect='auto')
>>>>>>> c25e278c
        ax.set_title(f'Channel {ii + 1}')
        ax.set_xticks([x_middle - window_size/2, x_middle, x_middle + window_size/2])
        ax.set_xticklabels([-window_size/2, '0', window_size/2])
        ax.set_yticklabels([])
        ax.set_yticks([])

    plt.show()


def avg_sniff_locked_lfp(lfp, nchannels = 16, window_size = 1000):
    '''averages the lfp strength across sniffs'''
    avg_lfp = np.zeros((window_size, nchannels))
    for ch in range(nchannels):
        avg_lfp[:,ch] = np.mean(lfp[:,:,ch], axis = 0)
    return avg_lfp


def plot_avg_lfp(avg_lfp, nchannels = 16, window_size = 1000):
    '''plots the averaged lfp signal'''
    if nchannels == 16:
        fig, axs = plt.subplots(4, 4, figsize=(12, 12))
        fig.subplots_adjust(hspace=0.5, wspace=0.5)

    if nchannels == 32:
        fig, axs = plt.subplots(6, 6, figsize=(8, 8))
        fig.subplots_adjust(hspace=0.25, wspace=0.25)

    x_middle = avg_lfp.shape[0] // 2
    for ii in range(nchannels):
        if nchannels == 16:
            ax = axs[ii // 4, ii % 4]
        if nchannels == 32:
            ax = axs[ii // 6, ii % 6]
        cax = ax.plot(avg_lfp[:,ii])
        ax.set_title(f'Channel {ii + 1}')
        ax.set_xticks([x_middle - window_size/2, x_middle, x_middle + window_size/2])
        ax.set_xticklabels([-window_size/2, '0', window_size/2])
        ax.set_yticklabels([])
        ax.set_yticks([])

    plt.show()


def sniff_lock_lfp_infreq(locs: np.array, ephys: np.array, freq_bin = [6,8], nchannels = 16, window_size = 1000, maxsniffs = 512, beg = 2000, end = 3000) -> np.array:
    '''aligns local field potential signal with sniff inhalation times whithin frequency bins and propogates a 3D array describing LFP activity around each sniff at each channel'''
    loc_set = locs[beg:end]
    sniff_activity = np.zeros((len(loc_set), window_size, nchannels))
    windows = np.zeros((end-beg, 2), dtype=int)
    for ii in range(len(loc_set)):
        win_beg = loc_set[ii] - round(window_size/2)
        win_end = loc_set[ii] + round(window_size/2)
        windows[ii] = [win_beg, win_end]
    for ii in range(len(loc_set)):
        for ch in range(nchannels):
            win_beg, win_end = windows[ii]
            data = ephys[ch, win_beg:win_end]
            data_mean = np.mean(data)
            data_std = np.std(data)
            zscore_data = (data - data_mean) / data_std
            sniff_activity[ii,:,ch] = zscore_data
    for ch in range(nchannels):
        npeaks = []
        count = 0
        while count <= maxsniffs and count <= sniff_activity.shape[0]:
            win_beg, win_end = windows[count]
            inhales = [index for index, value in enumerate(locs) if win_beg <= value <= win_end]
            if len(inhales) in range(freq_bin[0], freq_bin[1] + 1):
                npeaks.append(count) 
            count += 1   
        if ch == 0:
            infreq_activity = np.zeros((len(npeaks), window_size, nchannels))
        infreq_activity[:, :, ch] = sniff_activity[npeaks, :, ch]
    return infreq_activity
    

def sniff_lock_lfp_infreq(locs: np.array, ephys: np.array, freq_bin = [6,8], nchannels = 16, window_size = 1000, maxsniffs = 512, beg = 2000, end = 3000) -> np.array:
    '''aligns local field potential signal with sniff inhalation times whithin frequency bins and propogates a 3D array describing LFP activity around each sniff at each channel'''
    loc_set = locs[beg:end]
    sniff_activity = np.zeros((len(loc_set), window_size, nchannels))
    windows = np.zeros((end-beg, 2), dtype=int)
    for ii in range(len(loc_set)):
        win_beg = loc_set[ii] - round(window_size/2)
        win_end = loc_set[ii] + round(window_size/2)
        windows[ii] = [win_beg, win_end]
    for ii in range(len(loc_set)):
        for ch in range(nchannels):
            win_beg, win_end = windows[ii]
            data = ephys[ch, win_beg:win_end]
            data_mean = np.mean(data)
            data_std = np.std(data)
            zscore_data = (data - data_mean) / data_std
            sniff_activity[ii,:,ch] = zscore_data
    for ch in range(nchannels):
        npeaks = []
        count = 0
        while count <= maxsniffs and count <= sniff_activity.shape[0]:
            win_beg, win_end = windows[count]
            inhales = [index for index, value in enumerate(locs) if win_beg <= value <= win_end]
            if len(inhales) in range(freq_bin[0], freq_bin[1] + 1):
                npeaks.append(count) 
            count += 1   
        if ch == 0:
            infreq_activity = np.zeros((len(npeaks), window_size, nchannels))
        infreq_activity[:, :, ch] = sniff_activity[npeaks, :, ch]
    return infreq_activity
    


<|MERGE_RESOLUTION|>--- conflicted
+++ resolved
@@ -1,504 +1,453 @@
-"""
-snifflocklfp library
-
-This library contains functions for reading in local field potential and sniff data, preprocessing signals, and further analysis including aligning neural data to inhalation times.
-
-By: Sid Rafilson
-Orginal MATLAB functions written by: Nate Hess
-
-"""
-
-import numpy as np
-import pandas as pd
-from scipy import signal
-import matplotlib.pyplot as plt
-
-
-
-def load_sniff(sniff_file: str, num_samples: int, nchannels = 8, ch = 8) -> np.array:
-    '''
-    Load a specific channel from a binary sniff data file into a NumPy array.
-
-    This function reads a binary file containing multi-channel sniff data, processes it, 
-    and extracts data from a specified channel.
-
-    Parameters:
-    sniff_file (str): The path to the binary file containing sniff data.
-    num_samples (int): The number of samples to read from the file.
-    nchannels (int, optional): The number of channels in the sniff data. Defaults to 8.
-    ch (int, optional): The channel number to extract. Defaults to 8. Channels are
-                        indexed starting from 1.
-
-    Returns:
-    np.array: A NumPy array containing the data from the specified channel.
-
-    Notes:
-    - The number of samples specified is dynamic for debugging but can easily fit the entire data set with num_samples = -1.
-    - Channel numbers start from 1. For instance, ch = 1 will extract the first channel.
-    '''
-    adcx = np.fromfile(sniff_file, dtype=np.uint16, count=num_samples)
-    num_samples = num_samples * nchannels
-    num_complete_sets = len(adcx) // nchannels
-    adcx = adcx[:num_complete_sets * nchannels]
-    adcx = np.reshape(adcx, (nchannels, -1), order = 'F')
-    ch_index = ch - 1
-    sniff = adcx[ch_index, :]
-    return sniff
-
-    
-def load_ephys(ephys_file: str, num_samples: int, nchannels = 16) -> np.array:
-    '''
-    Load and reshape binary electrophysiology data into a NumPy array.
-
-    This function is designed to read binary files containing electrophysiology 
-    (ephys) data. It loads the specified number of samples from the file and 
-    reshapes them into a 2D NumPy array, where each row represents a channel.
-
-    Parameters:
-    ephys_file (str): Path to the binary file containing electrophysiology data.
-    num_samples (int): Number of samples to read from the file.
-    nchannels (int, optional): Number of channels in the ephys data. Defaults to 16.
-
-    Returns:
-    np.array: A 2D NumPy array of the electrophysiology data, reshaped into
-              (nchannels, number_of_samples_per_channel).
-    '''
-    num_samples = num_samples * nchannels
-    ephys = np.fromfile(ephys_file, dtype=np.uint16, count = num_samples)
-    ephys_data = np.reshape(ephys, (nchannels, -1), order='F')
-    return(ephys_data)
-
-def plot_ephys(ephys, nchannels = 16):
-    if nchannels == 16:
-        fig, axs = plt.subplots(4, 4, figsize=(12, 12))
-        fig.subplots_adjust(hspace=0.5, wspace=0.5)
-
-        for ch in range(nchannels):
-            ax = axs[ch // 4, ch % 4]
-            cax = ax.plot(ephys[ch, :])
-            ax.set_title(f'Channel {ch + 1}')
-        plt.show()
-    elif nchannels == 64:
-        fig, axs = plt.subplots(8, 8, figsize=(12, 12))
-        fig.subplots_adjust(hspace=0.5, wspace=0.5)
-
-        for ch in range(nchannels):
-            ax = axs[ch // 8, ch % 8]
-            cax = ax.plot(ephys[ch, :])
-            ax.set_title(f'Channel {ch + 1}')
-        plt.show()
-
-
-
-def remove_jumps_sniff(sniff: np.array, threshold = 40000, remove = 65520) -> np.array:
-    '''
-    Removes a common artifact from the signal which typically causes 65520mV jumps
-    
-    Parameters:
-    sniff (np.array): The sniff signal to be processed, represented as a NumPy array.
-    threshold (float, optional): The threshold for declaring that the data point is altered by the artifact. Default is 40000.
-    remove (float, optional): The magnitude of the artifact to remove from the data point. Default is 65520.
-
-    Returns:
-    np.array: The signal with artifacts removed
-    '''
-  
-    jump_indices = sniff > threshold
-    sniff[jump_indices] -= remove
-    return sniff
-
-
-def remove_jumps_ephys(ephys: np.array, nchannels = 16, threshold = 40000, remove = 65520) -> np.array:
-    '''
-    Removes a common artifact from the signal which typically causes 65520mV jumps
-    
-    Parameters:
-    ephys (np.array): The local field potential signal to be processed, represented as a NumPy array.
-    nchannels (int, optional): number of ephys channels recorded. Defaults to 16.
-    threshold (float, optional): The threshold for declaring that the data point is altered by the artifact. Default is 40000.
-    remove (float, optional): The magnitude of the artifact to remove from the data point. Default is 65520.
-
-    Returns:
-    mp.array: The signal with artifacts removed
-    '''
-    for ch in range(nchannels):
-        jump_indices = ephys[ch, :] > threshold
-        ephys[ch, jump_indices] -= remove
-    return ephys
-
-
-def resample_sniff(sniff: np.array, original_rate = 30000, target_rate = 1000) -> np.array:
-    '''
-    Resample a sniff signal from an original rate to a target rate.
-
-    This function applies a decimation process to a sniff signal, which is useful in 
-    situations where lower sampling rates are sufficient or desired for analysis. The 
-    decimation is performed using a Finite Impulse Response (FIR) filter with a Hamming 
-    window to reduce aliasing effects.
-
-    Parameters:
-    sniff (np.array): The sniff signal to be resampled, represented as a NumPy array.
-    original_rate (int, optional): The original sampling rate of the signal in Hz. Defaults to 30000 Hz.
-    target_rate (int, optional): The desired sampling rate of the signal in Hz. Defaults to 1000 Hz.
-
-    Returns:
-    np.array: The resampled sniff signal.
-    '''
-
-    resample_factor = original_rate // target_rate
-    resampled_sniff = signal.decimate(sniff, resample_factor, ftype = 'fir')
-    return resampled_sniff
-
-    
-
-def resample_ephys(ephys: np.array, nchannels = 16, original_rate = 30000, target_rate = 1000) -> np.array:
-    '''
-    Resample multi-channel electrophysiology (ephys) data from an original sampling rate to a target rate.
-
-    This function applies a decimation process to each channel of a multi-channel ephys signal. 
-    It uses a 30-point Finite Impulse Response (FIR) filter with a Hamming window to mitigate 
-    aliasing effects during resampling.
-
-    Parameters:
-    ephys (np.array): A 2D NumPy array representing the ephys data, with shape (nchannels, number_of_samples).
-    nchannels (int, optional): Number of channels in the ephys data. Defaults to 16.
-    original_rate (int, optional): Original sampling rate of the ephys data in Hz. Defaults to 30000 Hz.
-    target_rate (int, optional): Target sampling rate in Hz. Defaults to 1000 Hz.
-
-    Returns:
-    np.array: A 2D NumPy array of the resampled ephys data, with the same number of channels 
-              and a reduced number of samples per channel.
-    '''
-
-    resample_factor = original_rate // target_rate
-    if 0 == ephys.shape[1] % resample_factor:
-        new_length = ephys.shape[1]//resample_factor
-    else:
-        print(f'Cannot resample from length {ephys.shape[1]}')
-        return 0
-    resampled_ephys = np.zeros((nchannels, new_length))
-    for ch in range(nchannels):
-        resampled_ephys[ch, :] = signal.decimate(ephys[ch,:], resample_factor, ftype = 'fir')
-
-    return resampled_ephys
-             
-
-    
-<<<<<<< HEAD
-
-def find_inhales(sniff: np.array, window_length = 101, polyorder = 9, min_peak_prominance = 50, show = False) -> np.array:
-    '''
-    Smooth a sniff signal using the Savitzky-Golay method and locate inhalation times using peak finding.
-
-    This function first applies a Savitzky-Golay filter to smooth the input sniff signal. 
-    It then uses a peak finding algorithm to identify the times of inhalations, which are 
-    indicated by prominent peaks in the smoothed signal. Optionally, the function can also 
-    plot the original and smoothed signals along with the identified peaks.
-
-    Parameters:
-    sniff (np.array): The sniff signal to be processed, represented as a NumPy array.
-    window_length (int, optional): The length of the filter window. Defaults to 101.
-    polyorder (int, optional): The order of the polynomial used to fit the samples. Defaults to 9.
-    min_peak_prominance (int, optional): The minimum prominence of a peak to be considered 
-                                         an inhalation. Defaults to 50.
-    show (bool, optional): If True, display a plot of the original and smoothed signals with peaks. 
-                           Defaults to False.
-
-    Returns:
-    tuple: A tuple containing two elements:
-           - locs (np.array): An array of indices where inhalation peaks are located.
-           - smoothed_sniff (np.array): The smoothed sniff signal.
-    '''
-
-
-=======
-def find_inhales(sniff: np.array, window_length = 101, polyorder = 9, min_peak_prominance = 50, show = False) -> np.array:
-    '''smoothes sniff signal using savitsky golay method and uses peak finder function to locate inhalations '''
->>>>>>> c25e278c
-    smoothed_sniff = signal.savgol_filter(sniff, window_length, polyorder)
-    locs, _ = signal.find_peaks(smoothed_sniff, None, None, min_peak_prominance)
-    if show == True:
-        plt.figure(figsize=(10, 6))
-        plt.plot(sniff, label='Original Sniff Signal')
-        plt.plot(smoothed_sniff, label='Smoothed Sniff Signal')
-        plt.plot(locs, smoothed_sniff[locs], 'x', label='Peaks')
-        plt.title('Sniff Signal and Identified Peaks')
-        plt.xlabel('Sample')
-        plt.ylabel('Signal Amplitude')
-        plt.legend()
-        plt.show()
-    return locs, smoothed_sniff
-
-
-def peak_finder_validation(sniff: np.array):
-    '''visual validation for peak finder. Plots raw and smoothed signal and with peaks'''
-    inhales, smoothed_sniff = find_inhales(sniff)
-    plt.plot(sniff)
-    plt.plot(smoothed_sniff)
-    plt.plot(inhales, sniff[inhales], 'x')
-    plt.show()
-
-
-def sniff_lock_lfp(locs: np.array, ephys: np.array, nchannels = 16, window_size = 1000, nsniffs = 512, beg = 3000) -> np.array:
-    '''
-    Aligns local field potential (LFP) signals with sniff inhalation times and constructs a 3D array of z-scored LFP activity.
-
-    This function identifies segments of LFP signals corresponding to inhalation times (specified by 'locs') and 
-    standardizes these segments across channels. The output is a 3D array where each 'slice' corresponds to the LFP 
-    activity surrounding a single sniff event, with data from all channels.
-
-    Parameters:
-    locs (np.array): Array of sniff inhalation times (indices).
-    ephys (np.array): 2D array of electrophysiological data with shape (nchannels, number_of_samples).
-    nchannels (int, optional): Number of channels in the ephys data. Defaults to 16.
-    window_size (int, optional): The size of the window around each sniff event to consider for LFP activity. Defaults to 1000.
-    nsniffs (int, optional): Number of sniff events to process. Defaults to 512.
-    beg (int, optional): Starting index to begin looking for sniff events. Defaults to 3000.
-
-    Returns:
-    np.array: A 3D NumPy array with shape (nsniffs, window_size, nchannels). Each 'slice' of this array 
-              represents the z-scored LFP activity around a single sniff event for all channels.
-
-    Raises:
-    ValueError: If the 'locs' array does not contain enough data after the specified 'beg' index for the required number of sniffs.
-    '''
-
-    # finds nsniffs consecutive inhalation times starting at beg, saving these times to loc_set
-    first_loc = np.argmax(locs >= beg)
-    print(f'first inhale is #{first_loc}')
-    loc_set = locs[first_loc: first_loc + nsniffs]
-    print(f'last inhale is #{len(loc_set) + first_loc}')
-    if len(loc_set) < nsniffs:
-        raise ValueError("locs array does not have enough data for the specified range.")
-    
-    # propogates an nx2 array containing times half the window size in both directions from inhalation times
-    windows = np.zeros((nsniffs, 2), dtype=int)
-    for ii in range(nsniffs):
-        win_beg = loc_set[ii] - round(window_size/2)
-        win_end = loc_set[ii] + round(window_size/2)
-        windows[ii] = [win_beg, win_end]
-
-    # finds and saves zscored ephys data from each channel for each inhalaion locked time window
-    sniff_activity = np.zeros((nchannels, nsniffs, window_size))
-    for ii in range(nsniffs):
-        for ch in range(nchannels):
-            win_beg, win_end = windows[ii]
-            data = ephys[ch, win_beg:win_end]
-            data_mean = np.mean(data)
-            data_std = np.std(data)
-            zscore_data = (data - data_mean) / data_std
-            sniff_activity[ch,ii,:] = zscore_data
-    return sniff_activity, loc_set
-
-
-<<<<<<< HEAD
-def sort_lfp(sniff_activity, locs):
-    '''sorts the sniff locked lfp trace by sniff frequency'''
-
-    nchannels = sniff_activity.shape[0]
-    nsniffs = sniff_activity.shape[1]
-    window_size = sniff_activity.shape[2]
-    
-    sorted_activity = np.zeros((nchannels, nsniffs-1, window_size))
-    
-    # finding sniff frequencies by inhalation time differences (we lose the last sniff)
-    freqs = np.diff(locs)
-
-    # sorting the ephys data according to these times
-    sort_indices = np.argsort(freqs)
-    sorted_activity[:, :, :] = sniff_activity[:, sort_indices, :]
-=======
-def sort_lfp(sniff_activity, locs, nsniffs = 512, window_size = 1000, nchannels = 16, beg = 3000):
-    '''sorts the sniff locked lfp trace by sniff frequency'''
-    windows = np.zeros((nsniffs, 2), dtype=int)
-    sorted_activity = np.zeros_like(sniff_activity)
-    loc_set = locs[beg:nsniffs+beg]
-    for ii in range(nsniffs):
-        win_beg = loc_set[ii] - round(window_size/2)
-        win_end = loc_set[ii] + round(window_size/2)
-        windows[ii] = [win_beg, win_end]
-    for ch in range(nchannels):
-        npeaks = np.zeros(nsniffs)
-        for ii in range(nsniffs):
-            win_beg, win_end = windows[ii]
-            npeaks[ii] = len([index for index, value in enumerate(locs) if win_beg <= value <= win_end])
-        sort_indices = np.argsort(npeaks)
-        sorted_activity[:, :, ch] = sniff_activity[sort_indices, :, ch]
->>>>>>> c25e278c
-    return sorted_activity
-        
-
-
-def plot_snifflocked_lfp(lfp, nchannels = 16, window_size = 1000):
-    '''plots the sniff locked lfp signal as heatmap where each inhalation is a unit on the y axis, time-lag from inhalation time on x-axis, and the strength of the lfp represented by color'''
-
-    if nchannels == 16:
-        fig, axs = plt.subplots(4, 4, figsize=(12, 12))
-        fig.subplots_adjust(hspace=0.5, wspace=0.5)
-    
-    elif nchannels == 32:
-        fig, axs = plt.subplots(6, 6, figsize=(8, 8))
-        fig.subplots_adjust(hspace=0.25, wspace=0.25)
-    elif nchannels == 64:
-        fig, axs = plt.subplots(8, 8, figsize=(6, 6))
-        fig.subplots_adjust(hspace=0.1, wspace=0.1)
-           
-<<<<<<< HEAD
-    x_middle = lfp.shape[2] // 2
-    for ch in range(nchannels):
-        if nchannels == 16:
-            ax = axs[ch // 4, ch % 4]
-        elif nchannels == 32:
-            ax = axs[ch // 6, ch % 6]
-        elif nchannels ==64:
-            ax = axs[ch // 8, ch % 8]
-        cax = ax.imshow(lfp[ch, :, :], aspect='auto')
-        ax.set_title(f'Channel {ch + 1}')
-        ax.set_xticks([x_middle - window_size/2, x_middle, x_middle + window_size/2])
-        ax.set_xticklabels([-window_size/2, '0', window_size/2])
-        ax.set_yticklabels([])
-        ax.set_yticks([])
-        fig.colorbar(cax, ax=ax)
-    plt.show()
-
-
-def avg_sniff_locked_lfp(lfp, nchannels = 16, window_size = 1000):
-    '''averages the lfp strength across sniffs'''
-    avg_lfp = np.zeros((nchannels, window_size))
-    for ch in range(nchannels):
-        avg_lfp[ch,:] = np.mean(lfp[ch,:,:], axis = 0)
-    return avg_lfp
-
-
-def plot_avg_lfp(avg_lfp, nchannels = 16, window_size = 1000):
-    '''plots the averaged lfp signal'''
-    if nchannels == 16:
-        fig, axs = plt.subplots(4, 4, figsize=(12, 12))
-        fig.subplots_adjust(hspace=0.5, wspace=0.5)
-
-    if nchannels == 32:
-        fig, axs = plt.subplots(6, 6, figsize=(8, 8))
-        fig.subplots_adjust(hspace=0.25, wspace=0.25)
-
-    x_middle = avg_lfp.shape[0] // 2
-=======
-    x_middle = lfp.shape[1] // 2
->>>>>>> c25e278c
-    for ii in range(nchannels):
-        if nchannels == 16:
-            ax = axs[ii // 4, ii % 4]
-        if nchannels == 32:
-            ax = axs[ii // 6, ii % 6]
-<<<<<<< HEAD
-        cax = ax.plot(avg_lfp[ii,:])
-=======
-        cax = ax.imshow(lfp[:, :, ii], aspect='auto')
->>>>>>> c25e278c
-        ax.set_title(f'Channel {ii + 1}')
-        ax.set_xticks([x_middle - window_size/2, x_middle, x_middle + window_size/2])
-        ax.set_xticklabels([-window_size/2, '0', window_size/2])
-        ax.set_yticklabels([])
-        ax.set_yticks([])
-
-    plt.show()
-
-
-def avg_sniff_locked_lfp(lfp, nchannels = 16, window_size = 1000):
-    '''averages the lfp strength across sniffs'''
-    avg_lfp = np.zeros((window_size, nchannels))
-    for ch in range(nchannels):
-        avg_lfp[:,ch] = np.mean(lfp[:,:,ch], axis = 0)
-    return avg_lfp
-
-
-def plot_avg_lfp(avg_lfp, nchannels = 16, window_size = 1000):
-    '''plots the averaged lfp signal'''
-    if nchannels == 16:
-        fig, axs = plt.subplots(4, 4, figsize=(12, 12))
-        fig.subplots_adjust(hspace=0.5, wspace=0.5)
-
-    if nchannels == 32:
-        fig, axs = plt.subplots(6, 6, figsize=(8, 8))
-        fig.subplots_adjust(hspace=0.25, wspace=0.25)
-
-    x_middle = avg_lfp.shape[0] // 2
-    for ii in range(nchannels):
-        if nchannels == 16:
-            ax = axs[ii // 4, ii % 4]
-        if nchannels == 32:
-            ax = axs[ii // 6, ii % 6]
-        cax = ax.plot(avg_lfp[:,ii])
-        ax.set_title(f'Channel {ii + 1}')
-        ax.set_xticks([x_middle - window_size/2, x_middle, x_middle + window_size/2])
-        ax.set_xticklabels([-window_size/2, '0', window_size/2])
-        ax.set_yticklabels([])
-        ax.set_yticks([])
-
-    plt.show()
-
-
-def sniff_lock_lfp_infreq(locs: np.array, ephys: np.array, freq_bin = [6,8], nchannels = 16, window_size = 1000, maxsniffs = 512, beg = 2000, end = 3000) -> np.array:
-    '''aligns local field potential signal with sniff inhalation times whithin frequency bins and propogates a 3D array describing LFP activity around each sniff at each channel'''
-    loc_set = locs[beg:end]
-    sniff_activity = np.zeros((len(loc_set), window_size, nchannels))
-    windows = np.zeros((end-beg, 2), dtype=int)
-    for ii in range(len(loc_set)):
-        win_beg = loc_set[ii] - round(window_size/2)
-        win_end = loc_set[ii] + round(window_size/2)
-        windows[ii] = [win_beg, win_end]
-    for ii in range(len(loc_set)):
-        for ch in range(nchannels):
-            win_beg, win_end = windows[ii]
-            data = ephys[ch, win_beg:win_end]
-            data_mean = np.mean(data)
-            data_std = np.std(data)
-            zscore_data = (data - data_mean) / data_std
-            sniff_activity[ii,:,ch] = zscore_data
-    for ch in range(nchannels):
-        npeaks = []
-        count = 0
-        while count <= maxsniffs and count <= sniff_activity.shape[0]:
-            win_beg, win_end = windows[count]
-            inhales = [index for index, value in enumerate(locs) if win_beg <= value <= win_end]
-            if len(inhales) in range(freq_bin[0], freq_bin[1] + 1):
-                npeaks.append(count) 
-            count += 1   
-        if ch == 0:
-            infreq_activity = np.zeros((len(npeaks), window_size, nchannels))
-        infreq_activity[:, :, ch] = sniff_activity[npeaks, :, ch]
-    return infreq_activity
-    
-
-def sniff_lock_lfp_infreq(locs: np.array, ephys: np.array, freq_bin = [6,8], nchannels = 16, window_size = 1000, maxsniffs = 512, beg = 2000, end = 3000) -> np.array:
-    '''aligns local field potential signal with sniff inhalation times whithin frequency bins and propogates a 3D array describing LFP activity around each sniff at each channel'''
-    loc_set = locs[beg:end]
-    sniff_activity = np.zeros((len(loc_set), window_size, nchannels))
-    windows = np.zeros((end-beg, 2), dtype=int)
-    for ii in range(len(loc_set)):
-        win_beg = loc_set[ii] - round(window_size/2)
-        win_end = loc_set[ii] + round(window_size/2)
-        windows[ii] = [win_beg, win_end]
-    for ii in range(len(loc_set)):
-        for ch in range(nchannels):
-            win_beg, win_end = windows[ii]
-            data = ephys[ch, win_beg:win_end]
-            data_mean = np.mean(data)
-            data_std = np.std(data)
-            zscore_data = (data - data_mean) / data_std
-            sniff_activity[ii,:,ch] = zscore_data
-    for ch in range(nchannels):
-        npeaks = []
-        count = 0
-        while count <= maxsniffs and count <= sniff_activity.shape[0]:
-            win_beg, win_end = windows[count]
-            inhales = [index for index, value in enumerate(locs) if win_beg <= value <= win_end]
-            if len(inhales) in range(freq_bin[0], freq_bin[1] + 1):
-                npeaks.append(count) 
-            count += 1   
-        if ch == 0:
-            infreq_activity = np.zeros((len(npeaks), window_size, nchannels))
-        infreq_activity[:, :, ch] = sniff_activity[npeaks, :, ch]
-    return infreq_activity
-    
-
-
+"""
+snifflocklfp library
+
+This library contains functions for reading in local field potential and sniff data, preprocessing signals, and further analysis including aligning neural data to inhalation times.
+
+By: Sid Rafilson
+Orginal MATLAB functions written by: Nate Hess
+
+"""
+
+import numpy as np
+import pandas as pd
+from scipy import signal
+import matplotlib.pyplot as plt
+
+
+
+def load_sniff(sniff_file: str, num_samples: int, nchannels = 8, ch = 8) -> np.array:
+    '''
+    Load a specific channel from a binary sniff data file into a NumPy array.
+
+    This function reads a binary file containing multi-channel sniff data, processes it, 
+    and extracts data from a specified channel.
+
+    Parameters:
+    sniff_file (str): The path to the binary file containing sniff data.
+    num_samples (int): The number of samples to read from the file.
+    nchannels (int, optional): The number of channels in the sniff data. Defaults to 8.
+    ch (int, optional): The channel number to extract. Defaults to 8. Channels are
+                        indexed starting from 1.
+
+    Returns:
+    np.array: A NumPy array containing the data from the specified channel.
+
+    Notes:
+    - The number of samples specified is dynamic for debugging but can easily fit the entire data set with num_samples = -1.
+    - Channel numbers start from 1. For instance, ch = 1 will extract the first channel.
+    '''
+    adcx = np.fromfile(sniff_file, dtype=np.uint16, count=num_samples)
+    num_samples = num_samples * nchannels
+    num_complete_sets = len(adcx) // nchannels
+    adcx = adcx[:num_complete_sets * nchannels]
+    adcx = np.reshape(adcx, (nchannels, -1), order = 'F')
+    ch_index = ch - 1
+    sniff = adcx[ch_index, :]
+    return sniff
+
+    
+def load_ephys(ephys_file: str, num_samples: int, nchannels = 16) -> np.array:
+    '''
+    Load and reshape binary electrophysiology data into a NumPy array.
+
+    This function is designed to read binary files containing electrophysiology 
+    (ephys) data. It loads the specified number of samples from the file and 
+    reshapes them into a 2D NumPy array, where each row represents a channel.
+
+    Parameters:
+    ephys_file (str): Path to the binary file containing electrophysiology data.
+    num_samples (int): Number of samples to read from the file.
+    nchannels (int, optional): Number of channels in the ephys data. Defaults to 16.
+
+    Returns:
+    np.array: A 2D NumPy array of the electrophysiology data, reshaped into
+              (nchannels, number_of_samples_per_channel).
+    '''
+    num_samples = num_samples * nchannels
+    ephys = np.fromfile(ephys_file, dtype=np.uint16, count = num_samples)
+    ephys_data = np.reshape(ephys, (nchannels, -1), order='F')
+    return(ephys_data)
+
+def plot_ephys(ephys, nchannels = 16):
+    if nchannels == 16:
+        fig, axs = plt.subplots(4, 4, figsize=(12, 12))
+        fig.subplots_adjust(hspace=0.5, wspace=0.5)
+
+        for ch in range(nchannels):
+            ax = axs[ch // 4, ch % 4]
+            cax = ax.plot(ephys[ch, :])
+            ax.set_title(f'Channel {ch + 1}')
+        plt.show()
+    elif nchannels == 64:
+        fig, axs = plt.subplots(8, 8, figsize=(12, 12))
+        fig.subplots_adjust(hspace=0.5, wspace=0.5)
+
+        for ch in range(nchannels):
+            ax = axs[ch // 8, ch % 8]
+            cax = ax.plot(ephys[ch, :])
+            ax.set_title(f'Channel {ch + 1}')
+        plt.show()
+
+
+
+def remove_jumps_sniff(sniff: np.array, threshold = 40000, remove = 65520) -> np.array:
+    '''
+    Removes a common artifact from the signal which typically causes 65520mV jumps
+    
+    Parameters:
+    sniff (np.array): The sniff signal to be processed, represented as a NumPy array.
+    threshold (float, optional): The threshold for declaring that the data point is altered by the artifact. Default is 40000.
+    remove (float, optional): The magnitude of the artifact to remove from the data point. Default is 65520.
+
+    Returns:
+    np.array: The signal with artifacts removed
+    '''
+  
+    jump_indices = sniff > threshold
+    sniff[jump_indices] -= remove
+    return sniff
+
+
+def remove_jumps_ephys(ephys: np.array, nchannels = 16, threshold = 40000, remove = 65520) -> np.array:
+    '''
+    Removes a common artifact from the signal which typically causes 65520mV jumps
+    
+    Parameters:
+    ephys (np.array): The local field potential signal to be processed, represented as a NumPy array.
+    nchannels (int, optional): number of ephys channels recorded. Defaults to 16.
+    threshold (float, optional): The threshold for declaring that the data point is altered by the artifact. Default is 40000.
+    remove (float, optional): The magnitude of the artifact to remove from the data point. Default is 65520.
+
+    Returns:
+    mp.array: The signal with artifacts removed
+    '''
+    for ch in range(nchannels):
+        jump_indices = ephys[ch, :] > threshold
+        ephys[ch, jump_indices] -= remove
+    return ephys
+
+
+def resample_sniff(sniff: np.array, original_rate = 30000, target_rate = 1000) -> np.array:
+    '''
+    Resample a sniff signal from an original rate to a target rate.
+
+    This function applies a decimation process to a sniff signal, which is useful in 
+    situations where lower sampling rates are sufficient or desired for analysis. The 
+    decimation is performed using a Finite Impulse Response (FIR) filter with a Hamming 
+    window to reduce aliasing effects.
+
+    Parameters:
+    sniff (np.array): The sniff signal to be resampled, represented as a NumPy array.
+    original_rate (int, optional): The original sampling rate of the signal in Hz. Defaults to 30000 Hz.
+    target_rate (int, optional): The desired sampling rate of the signal in Hz. Defaults to 1000 Hz.
+
+    Returns:
+    np.array: The resampled sniff signal.
+    '''
+
+    resample_factor = original_rate // target_rate
+    resampled_sniff = signal.decimate(sniff, resample_factor, ftype = 'fir')
+    return resampled_sniff
+
+    
+
+def resample_ephys(ephys: np.array, nchannels = 16, original_rate = 30000, target_rate = 1000) -> np.array:
+    '''
+    Resample multi-channel electrophysiology (ephys) data from an original sampling rate to a target rate.
+
+    This function applies a decimation process to each channel of a multi-channel ephys signal. 
+    It uses a 30-point Finite Impulse Response (FIR) filter with a Hamming window to mitigate 
+    aliasing effects during resampling.
+
+    Parameters:
+    ephys (np.array): A 2D NumPy array representing the ephys data, with shape (nchannels, number_of_samples).
+    nchannels (int, optional): Number of channels in the ephys data. Defaults to 16.
+    original_rate (int, optional): Original sampling rate of the ephys data in Hz. Defaults to 30000 Hz.
+    target_rate (int, optional): Target sampling rate in Hz. Defaults to 1000 Hz.
+
+    Returns:
+    np.array: A 2D NumPy array of the resampled ephys data, with the same number of channels 
+              and a reduced number of samples per channel.
+    '''
+
+    resample_factor = original_rate // target_rate
+    if 0 == ephys.shape[1] % resample_factor:
+        new_length = ephys.shape[1]//resample_factor
+    else:
+        print(f'Cannot resample from length {ephys.shape[1]}')
+        return 0
+    resampled_ephys = np.zeros((nchannels, new_length))
+    for ch in range(nchannels):
+        resampled_ephys[ch, :] = signal.decimate(ephys[ch,:], resample_factor, ftype = 'fir')
+
+    return resampled_ephys
+             
+
+def find_inhales(sniff: np.array, window_length = 101, polyorder = 9, min_peak_prominance = 50, show = False) -> np.array:
+    '''
+    Smooth a sniff signal using the Savitzky-Golay method and locate inhalation times using peak finding.
+
+    This function first applies a Savitzky-Golay filter to smooth the input sniff signal. 
+    It then uses a peak finding algorithm to identify the times of inhalations, which are 
+    indicated by prominent peaks in the smoothed signal. Optionally, the function can also 
+    plot the original and smoothed signals along with the identified peaks.
+
+    Parameters:
+    sniff (np.array): The sniff signal to be processed, represented as a NumPy array.
+    window_length (int, optional): The length of the filter window. Defaults to 101.
+    polyorder (int, optional): The order of the polynomial used to fit the samples. Defaults to 9.
+    min_peak_prominance (int, optional): The minimum prominence of a peak to be considered 
+                                         an inhalation. Defaults to 50.
+    show (bool, optional): If True, display a plot of the original and smoothed signals with peaks. 
+                           Defaults to False.
+
+    Returns:
+    tuple: A tuple containing two elements:
+           - locs (np.array): An array of indices where inhalation peaks are located.
+           - smoothed_sniff (np.array): The smoothed sniff signal.
+    '''
+
+def peak_finder_validation(sniff: np.array):
+    '''visual validation for peak finder. Plots raw and smoothed signal and with peaks'''
+    inhales, smoothed_sniff = find_inhales(sniff)
+    plt.plot(sniff)
+    plt.plot(smoothed_sniff)
+    plt.plot(inhales, sniff[inhales], 'x')
+    plt.show()
+
+
+def sniff_lock_lfp(locs: np.array, ephys: np.array, nchannels = 16, window_size = 1000, nsniffs = 512, beg = 3000) -> np.array:
+    '''
+    Aligns local field potential (LFP) signals with sniff inhalation times and constructs a 3D array of z-scored LFP activity.
+
+    This function identifies segments of LFP signals corresponding to inhalation times (specified by 'locs') and 
+    standardizes these segments across channels. The output is a 3D array where each 'slice' corresponds to the LFP 
+    activity surrounding a single sniff event, with data from all channels.
+
+    Parameters:
+    locs (np.array): Array of sniff inhalation times (indices).
+    ephys (np.array): 2D array of electrophysiological data with shape (nchannels, number_of_samples).
+    nchannels (int, optional): Number of channels in the ephys data. Defaults to 16.
+    window_size (int, optional): The size of the window around each sniff event to consider for LFP activity. Defaults to 1000.
+    nsniffs (int, optional): Number of sniff events to process. Defaults to 512.
+    beg (int, optional): Starting index to begin looking for sniff events. Defaults to 3000.
+
+    Returns:
+    np.array: A 3D NumPy array with shape (nsniffs, window_size, nchannels). Each 'slice' of this array 
+              represents the z-scored LFP activity around a single sniff event for all channels.
+
+    Raises:
+    ValueError: If the 'locs' array does not contain enough data after the specified 'beg' index for the required number of sniffs.
+    '''
+
+    # finds nsniffs consecutive inhalation times starting at beg, saving these times to loc_set
+    first_loc = np.argmax(locs >= beg)
+    print(f'first inhale is #{first_loc}')
+    loc_set = locs[first_loc: first_loc + nsniffs]
+    print(f'last inhale is #{len(loc_set) + first_loc}')
+    if len(loc_set) < nsniffs:
+        raise ValueError("locs array does not have enough data for the specified range.")
+    
+    # propogates an nx2 array containing times half the window size in both directions from inhalation times
+    windows = np.zeros((nsniffs, 2), dtype=int)
+    for ii in range(nsniffs):
+        win_beg = loc_set[ii] - round(window_size/2)
+        win_end = loc_set[ii] + round(window_size/2)
+        windows[ii] = [win_beg, win_end]
+
+    # finds and saves zscored ephys data from each channel for each inhalaion locked time window
+    sniff_activity = np.zeros((nchannels, nsniffs, window_size))
+    for ii in range(nsniffs):
+        for ch in range(nchannels):
+            win_beg, win_end = windows[ii]
+            data = ephys[ch, win_beg:win_end]
+            data_mean = np.mean(data)
+            data_std = np.std(data)
+            zscore_data = (data - data_mean) / data_std
+            sniff_activity[ch,ii,:] = zscore_data
+    return sniff_activity, loc_set
+
+
+def sort_lfp(sniff_activity, locs):
+    '''sorts the sniff locked lfp trace by sniff frequency'''
+
+    nchannels = sniff_activity.shape[0]
+    nsniffs = sniff_activity.shape[1]
+    window_size = sniff_activity.shape[2]
+    
+    sorted_activity = np.zeros((nchannels, nsniffs-1, window_size))
+    
+    # finding sniff frequencies by inhalation time differences (we lose the last sniff)
+    freqs = np.diff(locs)
+
+    # sorting the ephys data according to these times
+    sort_indices = np.argsort(freqs)
+    sorted_activity[:, :, :] = sniff_activity[:, sort_indices, :]
+    return sorted_activity
+        
+
+def plot_snifflocked_lfp(lfp, nchannels = 16, window_size = 1000):
+    '''plots the sniff locked lfp signal as heatmap where each inhalation is a unit on the y axis, time-lag from inhalation time on x-axis, and the strength of the lfp represented by color'''
+
+    if nchannels == 16:
+        fig, axs = plt.subplots(4, 4, figsize=(12, 12))
+        fig.subplots_adjust(hspace=0.5, wspace=0.5)
+    elif nchannels == 32:
+        fig, axs = plt.subplots(6, 6, figsize=(8, 8))
+        fig.subplots_adjust(hspace=0.25, wspace=0.25)
+    elif nchannels == 64:
+        fig, axs = plt.subplots(8, 8, figsize=(6, 6))
+        fig.subplots_adjust(hspace=0.1, wspace=0.1)
+
+    x_middle = lfp.shape[2] // 2
+    for ch in range(nchannels):
+        if nchannels == 16:
+            ax = axs[ch // 4, ch % 4]
+        elif nchannels == 32:
+            ax = axs[ch // 6, ch % 6]
+        elif nchannels ==64:
+            ax = axs[ch // 8, ch % 8]
+        cax = ax.imshow(lfp[ch, :, :], aspect='auto')
+        ax.set_title(f'Channel {ch + 1}')
+        ax.set_xticks([x_middle - window_size/2, x_middle, x_middle + window_size/2])
+        ax.set_xticklabels([-window_size/2, '0', window_size/2])
+        ax.set_yticklabels([])
+        ax.set_yticks([])
+        fig.colorbar(cax, ax=ax)
+    plt.show()
+    
+    
+def avg_sniff_locked_lfp(lfp, nchannels = 16, window_size = 1000):
+    '''averages the lfp strength across sniffs'''
+    avg_lfp = np.zeros((nchannels, window_size))
+    for ch in range(nchannels):
+        avg_lfp[ch,:] = np.mean(lfp[ch,:,:], axis = 0)
+    return avg_lfp
+
+
+def plot_avg_lfp(avg_lfp, nchannels = 16, window_size = 1000):
+    '''plots the averaged lfp signal'''
+    if nchannels == 16:
+        fig, axs = plt.subplots(4, 4, figsize=(12, 12))
+        fig.subplots_adjust(hspace=0.5, wspace=0.5)
+
+    if nchannels == 32:
+        fig, axs = plt.subplots(6, 6, figsize=(8, 8))
+        fig.subplots_adjust(hspace=0.25, wspace=0.25)
+
+    for ii in range(nchannels):
+        if nchannels == 16:
+            ax = axs[ii // 4, ii % 4]
+        if nchannels == 32:
+            ax = axs[ii // 6, ii % 6]
+
+        cax = ax.imshow(lfp[:, :, ii], aspect='auto')
+
+        ax.set_title(f'Channel {ii + 1}')
+        ax.set_xticks([x_middle - window_size/2, x_middle, x_middle + window_size/2])
+        ax.set_xticklabels([-window_size/2, '0', window_size/2])
+        ax.set_yticklabels([])
+        ax.set_yticks([])
+
+    plt.show()
+
+
+def avg_sniff_locked_lfp(lfp, nchannels = 16, window_size = 1000):
+    '''averages the lfp strength across sniffs'''
+    avg_lfp = np.zeros((window_size, nchannels))
+    for ch in range(nchannels):
+        avg_lfp[:,ch] = np.mean(lfp[:,:,ch], axis = 0)
+    return avg_lfp
+
+
+def plot_avg_lfp(avg_lfp, nchannels = 16, window_size = 1000):
+    '''plots the averaged lfp signal'''
+    if nchannels == 16:
+        fig, axs = plt.subplots(4, 4, figsize=(12, 12))
+        fig.subplots_adjust(hspace=0.5, wspace=0.5)
+
+    if nchannels == 32:
+        fig, axs = plt.subplots(6, 6, figsize=(8, 8))
+        fig.subplots_adjust(hspace=0.25, wspace=0.25)
+
+    x_middle = avg_lfp.shape[0] // 2
+    for ii in range(nchannels):
+        if nchannels == 16:
+            ax = axs[ii // 4, ii % 4]
+        if nchannels == 32:
+            ax = axs[ii // 6, ii % 6]
+        cax = ax.plot(avg_lfp[:,ii])
+        ax.set_title(f'Channel {ii + 1}')
+        ax.set_xticks([x_middle - window_size/2, x_middle, x_middle + window_size/2])
+        ax.set_xticklabels([-window_size/2, '0', window_size/2])
+        ax.set_yticklabels([])
+        ax.set_yticks([])
+
+    plt.show()
+
+
+def sniff_lock_lfp_infreq(locs: np.array, ephys: np.array, freq_bin = [6,8], nchannels = 16, window_size = 1000, maxsniffs = 512, beg = 2000, end = 3000) -> np.array:
+    '''aligns local field potential signal with sniff inhalation times whithin frequency bins and propogates a 3D array describing LFP activity around each sniff at each channel'''
+    loc_set = locs[beg:end]
+    sniff_activity = np.zeros((len(loc_set), window_size, nchannels))
+    windows = np.zeros((end-beg, 2), dtype=int)
+    for ii in range(len(loc_set)):
+        win_beg = loc_set[ii] - round(window_size/2)
+        win_end = loc_set[ii] + round(window_size/2)
+        windows[ii] = [win_beg, win_end]
+    for ii in range(len(loc_set)):
+        for ch in range(nchannels):
+            win_beg, win_end = windows[ii]
+            data = ephys[ch, win_beg:win_end]
+            data_mean = np.mean(data)
+            data_std = np.std(data)
+            zscore_data = (data - data_mean) / data_std
+            sniff_activity[ii,:,ch] = zscore_data
+    for ch in range(nchannels):
+        npeaks = []
+        count = 0
+        while count <= maxsniffs and count <= sniff_activity.shape[0]:
+            win_beg, win_end = windows[count]
+            inhales = [index for index, value in enumerate(locs) if win_beg <= value <= win_end]
+            if len(inhales) in range(freq_bin[0], freq_bin[1] + 1):
+                npeaks.append(count) 
+            count += 1   
+        if ch == 0:
+            infreq_activity = np.zeros((len(npeaks), window_size, nchannels))
+        infreq_activity[:, :, ch] = sniff_activity[npeaks, :, ch]
+    return infreq_activity
+    
+
+def sniff_lock_lfp_infreq(locs: np.array, ephys: np.array, freq_bin = [6,8], nchannels = 16, window_size = 1000, maxsniffs = 512, beg = 2000, end = 3000) -> np.array:
+    '''aligns local field potential signal with sniff inhalation times whithin frequency bins and propogates a 3D array describing LFP activity around each sniff at each channel'''
+    loc_set = locs[beg:end]
+    sniff_activity = np.zeros((len(loc_set), window_size, nchannels))
+    windows = np.zeros((end-beg, 2), dtype=int)
+    for ii in range(len(loc_set)):
+        win_beg = loc_set[ii] - round(window_size/2)
+        win_end = loc_set[ii] + round(window_size/2)
+        windows[ii] = [win_beg, win_end]
+    for ii in range(len(loc_set)):
+        for ch in range(nchannels):
+            win_beg, win_end = windows[ii]
+            data = ephys[ch, win_beg:win_end]
+            data_mean = np.mean(data)
+            data_std = np.std(data)
+            zscore_data = (data - data_mean) / data_std
+            sniff_activity[ii,:,ch] = zscore_data
+    for ch in range(nchannels):
+        npeaks = []
+        count = 0
+        while count <= maxsniffs and count <= sniff_activity.shape[0]:
+            win_beg, win_end = windows[count]
+            inhales = [index for index, value in enumerate(locs) if win_beg <= value <= win_end]
+            if len(inhales) in range(freq_bin[0], freq_bin[1] + 1):
+                npeaks.append(count) 
+            count += 1   
+        if ch == 0:
+            infreq_activity = np.zeros((len(npeaks), window_size, nchannels))
+        infreq_activity[:, :, ch] = sniff_activity[npeaks, :, ch]
+    return infreq_activity
+    
+
+